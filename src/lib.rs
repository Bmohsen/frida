--- conflicted
+++ resolved
@@ -10,10 +10,8 @@
 pub mod injector;
 pub mod keylogger;
 pub mod log;
-<<<<<<< HEAD
 pub mod network;
 pub mod screen_capture;
 pub mod writer;
-=======
-pub mod screen_capture;
->>>>>>> 889a6d7d
+pub mod log;
+pub mod screen_capture;